--- conflicted
+++ resolved
@@ -28,12 +28,8 @@
 const API_URL = process.env.NEXT_PUBLIC_BACKEND_URL || '';
 
 // Local storage keys
-<<<<<<< HEAD
-const STORAGE_KEY_MODEL = 'OoKoO-preferred-model';
-=======
 const STORAGE_KEY_MODEL = 'suna-preferred-model';
 const DEFAULT_MODEL_ID = "sonnet-3.7"; // Define default model ID
->>>>>>> ac493bcc
 
 interface ChatInputProps {
   onSubmit: (message: string, options?: { model_name?: string; enable_thinking?: boolean }) => void;
@@ -81,9 +77,6 @@
   const [uncontrolledValue, setUncontrolledValue] = useState('');
   const value = isControlled ? controlledValue : uncontrolledValue;
 
-<<<<<<< HEAD
-  const [selectedModel, setSelectedModel] = useState("gemini-flash-2.0");
-=======
   // Define model options array earlier so it can be used in useEffect
   const modelOptions = [
     { id: "sonnet-3.7", label: "Sonnet 3.7" },
@@ -94,7 +87,6 @@
 
   // Initialize state with the default model
   const [selectedModel, setSelectedModel] = useState(DEFAULT_MODEL_ID);
->>>>>>> ac493bcc
   const textareaRef = useRef<HTMLTextAreaElement | null>(null);
   const fileInputRef = useRef<HTMLInputElement>(null);
   const [uploadedFiles, setUploadedFiles] = useState<UploadedFile[]>([]);
